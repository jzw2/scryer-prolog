pub mod args;
pub mod arithmetic_ops;
pub mod attributed_variables;
pub mod code_walker;
#[macro_use]
pub mod loader;
pub mod compile;
pub mod config;
pub mod copier;
pub mod disjuncts;
pub mod dispatch;
pub mod gc;
pub mod heap;
pub mod lib_machine;
pub mod load_state;
pub mod machine_errors;
pub mod machine_indices;
pub mod machine_state;
pub mod machine_state_impl;
pub mod mock_wam;
pub mod parsed_results;
pub mod partial_string;
pub mod preprocessor;
pub mod stack;
pub mod streams;
pub mod system_calls;
pub mod term_stream;
pub mod unify;

use crate::arena::*;
use crate::arithmetic::*;
use crate::atom_table::*;
#[cfg(feature = "ffi")]
use crate::ffi::ForeignFunctionTable;
use crate::forms::*;
use crate::instructions::*;
use crate::machine::args::*;
use crate::machine::compile::*;
use crate::machine::copier::*;
use crate::machine::heap::*;
use crate::machine::loader::*;
use crate::machine::machine_errors::*;
use crate::machine::machine_indices::*;
use crate::machine::machine_state::*;
use crate::machine::stack::*;
use crate::machine::streams::*;
use crate::parser::ast::*;
use crate::parser::dashu::{Integer, Rational};
use crate::types::*;

use indexmap::IndexMap;
use lazy_static::lazy_static;
use ordered_float::OrderedFloat;

use std::cmp::Ordering;
use std::env;
use std::io::Read;
use std::path::PathBuf;
use std::sync::atomic::AtomicBool;
<<<<<<< HEAD

use self::config::MachineConfig;
use self::parsed_results::*;
=======
use tokio::runtime::Runtime;
use rand::rngs::StdRng;
use rand::SeedableRng;
>>>>>>> 1e60eeef

lazy_static! {
    pub static ref INTERRUPT: AtomicBool = AtomicBool::new(false);
}

#[derive(Debug)]
pub struct Machine {
    pub(super) machine_st: MachineState,
    pub(super) indices: IndexStore,
    pub(super) code: Code,
    pub(super) user_input: Stream,
    pub(super) user_output: Stream,
    pub(super) user_error: Stream,
    pub(super) load_contexts: Vec<LoadContext>,
    #[cfg(feature = "ffi")]
    pub(super) foreign_function_table: ForeignFunctionTable,
    pub(super) rng: StdRng,
}

#[derive(Debug)]
pub struct LoadContext {
    pub(super) path: PathBuf,
    pub(super) stream: Stream,
    pub(super) module: Atom,
}

impl LoadContext {
    #[inline]
    fn new(path: &str, stream: Stream) -> Self {
        let mut path_buf = PathBuf::from(path);

        if path_buf.is_relative() {
            let mut current_dir = current_dir();
            current_dir.push(path_buf);
            path_buf = current_dir;
        }

        LoadContext {
            path: path_buf,
            stream,
            module: atom!("user"),
        }
    }
}

#[inline]
fn current_dir() -> PathBuf {
    env::current_dir().unwrap_or(PathBuf::from("./"))
}

include!(concat!(env!("OUT_DIR"), "/libraries.rs"));

pub static BREAK_FROM_DISPATCH_LOOP_LOC: usize = 0;
pub static INSTALL_VERIFY_ATTR_INTERRUPT: usize = 1;
pub static VERIFY_ATTR_INTERRUPT_LOC: usize = 2;

pub struct MachinePreludeView<'a> {
    pub indices: &'a mut IndexStore,
    pub code: &'a mut Code,
    pub load_contexts: &'a mut Vec<LoadContext>,
}

pub(crate) fn import_builtin_impls(code_dir: &CodeDir, builtins: &mut Module) {
    let keys = [
        (atom!("@>"), 2),
        (atom!("@<"), 2),
        (atom!("@>="), 2),
        (atom!("@=<"), 2),
        (atom!("=="), 2),
        (atom!("\\=="), 2),
        (atom!(">"), 2),
        (atom!("<"), 2),
        (atom!(">="), 2),
        (atom!("=<"), 2),
        (atom!("=:="), 2),
        (atom!("=\\="), 2),
        (atom!("is"), 2),
        (atom!("acyclic_term"), 1),
        (atom!("arg"), 3),
        (atom!("compare"), 3),
        (atom!("copy_term"), 2),
        (atom!("functor"), 3),
        (atom!("ground"), 1),
        (atom!("keysort"), 2),
        (atom!("read"), 1),
        (atom!("sort"), 2),
        (atom!("$call"), 1),
        (atom!("$call"), 2),
        (atom!("$call"), 3),
        (atom!("$call"), 4),
        (atom!("$call"), 5),
        (atom!("$call"), 6),
        (atom!("$call"), 7),
        (atom!("$call"), 8),
        (atom!("$call"), 9),
        (atom!("atom"), 1),
        (atom!("atomic"), 1),
        (atom!("compound"), 1),
        (atom!("integer"), 1),
        (atom!("number"), 1),
        (atom!("rational"), 1),
        (atom!("float"), 1),
        (atom!("nonvar"), 1),
        (atom!("var"), 1),
    ];

    for key in keys {
        let idx = code_dir.get(&key).unwrap();
        builtins.code_dir.insert(key, idx.clone());
        builtins
            .module_decl
            .exports
            .push(ModuleExport::PredicateKey(key));
    }
}

#[inline]
pub(crate) fn get_structure_index(value: HeapCellValue) -> Option<CodeIndex> {
    read_heap_cell!(value,
        (HeapCellValueTag::Cons, cons_ptr) => {
             match_untyped_arena_ptr!(cons_ptr,
                 (ArenaHeaderTag::IndexPtr, ip) => {
                     return Some(CodeIndex::from(ip));
                 }
                 _ => {}
             );
        }
        _ => {
        }
    );

    None
}

impl Machine {
    #[inline]
    pub fn prelude_view_and_machine_st(&mut self) -> (MachinePreludeView, &mut MachineState) {
        (
            MachinePreludeView {
                indices: &mut self.indices,
                code: &mut self.code,
                load_contexts: &mut self.load_contexts,
            },
            &mut self.machine_st,
        )
    }

    pub fn throw_session_error(&mut self, err: SessionError, key: PredicateKey) {
        let err = self.machine_st.session_error(err);
        let stub = functor_stub(key.0, key.1);
        let err = self.machine_st.error_form(err, stub);

        self.machine_st.throw_exception(err);
    }

    fn run_module_predicate(
        &mut self,
        module_name: Atom,
        key: PredicateKey,
    ) -> std::process::ExitCode {
        if let Some(module) = self.indices.modules.get(&module_name) {
            if let Some(ref code_index) = module.code_dir.get(&key) {
                let p = code_index.local().unwrap();

                self.machine_st.cp = BREAK_FROM_DISPATCH_LOOP_LOC;
                self.machine_st.p = p;

                return self.dispatch_loop();
            }
        }

        unreachable!();
    }

    pub fn load_file(&mut self, path: &str, stream: Stream) {
        self.machine_st.registers[1] = stream_as_cell!(stream);
        self.machine_st.registers[2] =
            atom_as_cell!(AtomTable::build_with(&self.machine_st.atom_tbl, path));

        self.run_module_predicate(atom!("loader"), (atom!("file_load"), 2));
    }

    fn load_top_level(&mut self, program: &'static str) {
        let mut path_buf = current_dir();

        path_buf.push("src/toplevel.pl");

        let path = path_buf.to_str().unwrap();
        let toplevel_stream = 
            Stream::from_static_string(program, &mut self.machine_st.arena);


        self.load_file(path, toplevel_stream);

        if let Some(toplevel) = self.indices.modules.get(&atom!("$toplevel")) {
            load_module(
                &mut self.machine_st,
                &mut self.indices.code_dir,
                &mut self.indices.op_dir,
                &mut self.indices.meta_predicates,
                &CompilationTarget::User,
                toplevel,
            );
        } else {
            unreachable!()
        }
    }

    fn load_special_forms(&mut self) {
        let mut path_buf = current_dir();
        path_buf.push("machine/attributed_variables.pl");

        let stream = Stream::from_static_string(
            include_str!("attributed_variables.pl"),
            &mut self.machine_st.arena,
        );

        self.load_file(path_buf.to_str().unwrap(), stream);

        let mut path_buf = current_dir();
        path_buf.push("machine/project_attributes.pl");

        let stream = Stream::from_static_string(
            include_str!("project_attributes.pl"),
            &mut self.machine_st.arena,
        );

        self.load_file(path_buf.to_str().unwrap(), stream);

        if let Some(module) = self.indices.modules.get(&atom!("$atts")) {
            if let Some(code_index) = module.code_dir.get(&(atom!("driver"), 2)) {
                self.machine_st.attr_var_init.verify_attrs_loc = code_index.local().unwrap();
            }
        }
    }

    pub fn run_top_level(&mut self, module_name: Atom, key: PredicateKey) -> std::process::ExitCode {
        let mut arg_pstrs = vec![];

        for arg in env::args() {
            arg_pstrs.push(put_complete_string(
                &mut self.machine_st.heap,
                &arg,
                &self.machine_st.atom_tbl,
            ));
        }

        self.machine_st.registers[1] = heap_loc_as_cell!(iter_to_heap_list(
            &mut self.machine_st.heap,
            arg_pstrs.into_iter()
        ));

        self.run_module_predicate(module_name, key)
    }

    pub fn set_user_input(&mut self, input: String) {
        self.user_input = Stream::from_owned_string(input, &mut self.machine_st.arena);
    }

    pub fn get_user_output(&self) -> String {
        let output_bytes: Vec<_> = self.user_output.bytes().map(|b| b.unwrap()).collect();
        String::from_utf8(output_bytes).unwrap()
    }

    pub(crate) fn configure_modules(&mut self) {
        fn update_call_n_indices(
            loader: &Module,
            target_code_dir: &mut CodeDir,
            arena: &mut Arena,
        ) {
            for arity in 1..66 {
                let key = (atom!("call"), arity);

                match loader.code_dir.get(&key) {
                    Some(src_code_index) => {
                        let target_code_index = target_code_dir
                            .entry(key)
                            .or_insert_with(|| CodeIndex::new(IndexPtr::undefined(), arena));

                        target_code_index.set(src_code_index.get());
                    }
                    None => {
                        unreachable!();
                    }
                }
            }
        }

        if let Some(loader) = self.indices.modules.swap_remove(&atom!("loader")) {
            if let Some(builtins) = self.indices.modules.get_mut(&atom!("builtins")) {
                // Import loader's exports into the builtins module so they will be
                // implicitly included in every further module.
                load_module(
                    &mut self.machine_st,
                    &mut builtins.code_dir,
                    &mut builtins.op_dir,
                    &mut builtins.meta_predicates,
                    &CompilationTarget::Module(atom!("builtins")),
                    &loader,
                );

                for export in &loader.module_decl.exports {
                    builtins.module_decl.exports.push(export.clone());
                }

                for arity in 10..66 {
                    builtins
                        .module_decl
                        .exports
                        .push(ModuleExport::PredicateKey((atom!("call"), arity)));
                }
            }

            for (_, target_module) in self.indices.modules.iter_mut() {
                update_call_n_indices(
                    &loader,
                    &mut target_module.code_dir,
                    &mut self.machine_st.arena,
                );
            }

            update_call_n_indices(
                &loader,
                &mut self.indices.code_dir,
                &mut self.machine_st.arena,
            );

            self.indices.modules.insert(atom!("loader"), loader);
        } else {
            unreachable!()
        }
    }

    pub(crate) fn add_impls_to_indices(&mut self) {
        let impls_offset = self.code.len() + 3;

        self.code.extend(
            vec![
                Instruction::BreakFromDispatchLoop,
                Instruction::InstallVerifyAttr,
                Instruction::VerifyAttrInterrupt,
                Instruction::ExecuteTermGreaterThan,
                Instruction::ExecuteTermLessThan,
                Instruction::ExecuteTermGreaterThanOrEqual,
                Instruction::ExecuteTermLessThanOrEqual,
                Instruction::ExecuteTermEqual,
                Instruction::ExecuteTermNotEqual,
                Instruction::ExecuteNumberGreaterThan(ar_reg!(temp_v!(1)), ar_reg!(temp_v!(2))),
                Instruction::ExecuteNumberLessThan(ar_reg!(temp_v!(1)), ar_reg!(temp_v!(2))),
                Instruction::ExecuteNumberGreaterThanOrEqual(
                    ar_reg!(temp_v!(1)),
                    ar_reg!(temp_v!(2)),
                ),
                Instruction::ExecuteNumberLessThanOrEqual(ar_reg!(temp_v!(1)), ar_reg!(temp_v!(2))),
                Instruction::ExecuteNumberEqual(ar_reg!(temp_v!(1)), ar_reg!(temp_v!(2))),
                Instruction::ExecuteNumberNotEqual(ar_reg!(temp_v!(1)), ar_reg!(temp_v!(2))),
                Instruction::ExecuteIs(temp_v!(1), ar_reg!(temp_v!(2))),
                Instruction::ExecuteAcyclicTerm,
                Instruction::ExecuteArg,
                Instruction::ExecuteCompare,
                Instruction::ExecuteCopyTerm,
                Instruction::ExecuteFunctor,
                Instruction::ExecuteGround,
                Instruction::ExecuteKeySort,
                Instruction::ExecuteSort,
                Instruction::ExecuteN(1),
                Instruction::ExecuteN(2),
                Instruction::ExecuteN(3),
                Instruction::ExecuteN(4),
                Instruction::ExecuteN(5),
                Instruction::ExecuteN(6),
                Instruction::ExecuteN(7),
                Instruction::ExecuteN(8),
                Instruction::ExecuteN(9),
                Instruction::ExecuteIsAtom(temp_v!(1)),
                Instruction::ExecuteIsAtomic(temp_v!(1)),
                Instruction::ExecuteIsCompound(temp_v!(1)),
                Instruction::ExecuteIsInteger(temp_v!(1)),
                Instruction::ExecuteIsNumber(temp_v!(1)),
                Instruction::ExecuteIsRational(temp_v!(1)),
                Instruction::ExecuteIsFloat(temp_v!(1)),
                Instruction::ExecuteIsNonVar(temp_v!(1)),
                Instruction::ExecuteIsVar(temp_v!(1)),
            ]
            .into_iter(),
        );

        for (p, instr) in self.code[impls_offset..].iter().enumerate() {
            let key = instr.to_name_and_arity();
            self.indices.code_dir.insert(
                key,
                CodeIndex::new(
                    IndexPtr::index(p + impls_offset),
                    &mut self.machine_st.arena,
                ),
            );
        }
    }

    pub fn new(config: MachineConfig) -> Self {
        use ref_thread_local::RefThreadLocal;

        let args = MachineArgs::new();
        let mut machine_st = MachineState::new();

        let (user_input, user_output, user_error) = match config.streams {
            config::StreamConfig::Stdio => (
                Stream::stdin(&mut machine_st.arena, args.add_history),
                Stream::stdout(&mut machine_st.arena),
                Stream::stderr(&mut machine_st.arena),
            ),
            config::StreamConfig::Memory => (
                Stream::Null(StreamOptions::default()),
                Stream::from_owned_string("".to_owned(), &mut machine_st.arena),
                Stream::stderr(&mut machine_st.arena),
            ),
        };

        let mut wam = Machine {
            machine_st,
            indices: IndexStore::new(),
            code: vec![],
            user_input,
            user_output,
            user_error,
            load_contexts: vec![],
            #[cfg(feature = "ffi")]
            foreign_function_table: Default::default(),
            rng: StdRng::from_entropy(),
        };

        let mut lib_path = current_dir();

        lib_path.pop();
        lib_path.push("lib");

        wam.add_impls_to_indices();

        bootstrapping_compile(
            Stream::from_static_string(
                LIBRARIES.borrow()["ops_and_meta_predicates"],
                &mut wam.machine_st.arena,
            ),
            &mut wam,
            ListingSource::from_file_and_path(
                atom!("ops_and_meta_predicates.pl"),
                lib_path.clone(),
            ),
        )
        .unwrap();

        bootstrapping_compile(
            Stream::from_static_string(LIBRARIES.borrow()["builtins"], &mut wam.machine_st.arena),
            &mut wam,
            ListingSource::from_file_and_path(atom!("builtins.pl"), lib_path.clone()),
        )
        .unwrap();

        if let Some(builtins) = wam.indices.modules.get_mut(&atom!("builtins")) {
            load_module(
                &mut wam.machine_st,
                &mut wam.indices.code_dir,
                &mut wam.indices.op_dir,
                &mut wam.indices.meta_predicates,
                &CompilationTarget::User,
                builtins,
            );

            import_builtin_impls(&wam.indices.code_dir, builtins);
        } else {
            unreachable!()
        }

        lib_path.pop(); // remove the "lib" at the end

        bootstrapping_compile(
            Stream::from_static_string(include_str!("../loader.pl"), &mut wam.machine_st.arena),
            &mut wam,
            ListingSource::from_file_and_path(atom!("loader.pl"), lib_path.clone()),
        )
        .unwrap();

        wam.configure_modules();

        if let Some(loader) = wam.indices.modules.get(&atom!("loader")) {
            load_module(
                &mut wam.machine_st,
                &mut wam.indices.code_dir,
                &mut wam.indices.op_dir,
                &mut wam.indices.meta_predicates,
                &CompilationTarget::User,
                loader,
            );
        } else {
            unreachable!()
        }

        wam.load_special_forms();
        wam.load_top_level(config.toplevel);
        wam.configure_streams();

        wam
    }

    pub(crate) fn configure_streams(&mut self) {
        self.user_input
            .options_mut()
            .set_alias_to_atom_opt(Some(atom!("user_input")));

        self.indices
            .stream_aliases
            .insert(atom!("user_input"), self.user_input);

        self.indices.streams.insert(self.user_input);

        self.user_output
            .options_mut()
            .set_alias_to_atom_opt(Some(atom!("user_output")));

        self.indices
            .stream_aliases
            .insert(atom!("user_output"), self.user_output);

        self.indices.streams.insert(self.user_output);

        self.indices
            .stream_aliases
            .insert(atom!("user_error"), self.user_error);

        self.indices.streams.insert(self.user_error);
    }

    #[inline(always)]
    pub(crate) fn run_verify_attr_interrupt(&mut self, arity: usize) {
        let p = self.machine_st.attr_var_init.verify_attrs_loc;
        self.machine_st.verify_attr_interrupt(p, arity);
    }

    fn next_clause_applicable(&mut self, mut offset: usize) -> bool {
        loop {
            match &self.code[offset] {
                Instruction::IndexingCode(indexing_lines) => {
                    let mut oip = 0;
                    let mut cell = empty_list_as_cell!();

                    loop {
                        let indexing_code_ptr = match &indexing_lines[oip] {
                            &IndexingLine::Indexing(IndexingInstruction::SwitchOnTerm(
                                arg,
                                v,
                                c,
                                l,
                                s,
                            )) => {
                                cell = self.deref_register(arg);
                                self.machine_st
                                    .select_switch_on_term_index(cell, v, c, l, s)
                            }
                            IndexingLine::Indexing(IndexingInstruction::SwitchOnConstant(hm)) => {
                                let lit = self.machine_st.constant_to_literal(cell);
                                hm.get(&lit).cloned().unwrap_or(IndexingCodePtr::Fail)
                            }
                            IndexingLine::Indexing(IndexingInstruction::SwitchOnStructure(hm)) => {
                                self.machine_st.select_switch_on_structure_index(cell, hm)
                            }
                            _ => {
                                offset += 1;
                                break;
                            }
                        };

                        match indexing_code_ptr {
                            IndexingCodePtr::External(_) | IndexingCodePtr::DynamicExternal(_) => {
                                offset += 1;
                                break;
                            }
                            IndexingCodePtr::Internal(i) => oip += i,
                            IndexingCodePtr::Fail => return false,
                        }
                    }
                }
                &Instruction::GetConstant(Level::Shallow, lit, RegType::Temp(t)) => {
                    let cell = self.deref_register(t);

                    if cell.is_var() {
                        offset += 1;
                    } else if lit.get_tag() == HeapCellValueTag::CStr {
                        read_heap_cell!(cell,
                            (HeapCellValueTag::CStr) => {
                                if cell == lit {
                                    offset += 1;
                                } else {
                                    return false;
                                }
                            }
                            (HeapCellValueTag::Lis | HeapCellValueTag::PStrLoc) => {
                                offset += 1;
                            }
                            (HeapCellValueTag::Str, s) => {
                                let (name, arity) = cell_as_atom_cell!(self.machine_st.heap[s])
                                    .get_name_and_arity();

                                if name == atom!(".") && arity == 2 {
                                    offset += 1;
                                } else {
                                    return false;
                                }
                            }
                            _ => {
                                return false;
                            }
                        );
                    } else {
                        self.machine_st.write_literal_to_var(cell, lit);

                        if self.machine_st.fail {
                            self.machine_st.fail = false;
                            return false;
                        } else {
                            offset += 1;
                        }
                    }
                }
                &Instruction::GetList(Level::Shallow, RegType::Temp(t)) => {
                    let cell = self.deref_register(t);

                    read_heap_cell!(cell,
                        (HeapCellValueTag::Lis | HeapCellValueTag::PStrLoc | HeapCellValueTag::CStr) => {
                            offset += 1;
                        }
                        (HeapCellValueTag::Str, s) => {
                            let (name, arity) = cell_as_atom_cell!(self.machine_st.heap[s]).get_name_and_arity();

                            if name == atom!(".") && arity == 2 {
                                offset += 1;
                            } else {
                                return false;
                            }
                        }
                        (HeapCellValueTag::AttrVar | HeapCellValueTag::Var | HeapCellValueTag::StackVar) => {
                            offset += 1;
                        }
                        _ => {
                            return false;
                        }
                    );
                }
                &Instruction::GetStructure(Level::Shallow, name, arity, RegType::Temp(t)) => {
                    let cell = self.deref_register(t);

                    read_heap_cell!(cell,
                        (HeapCellValueTag::Str, s) => {
                            if (name, arity) == cell_as_atom_cell!(self.machine_st.heap[s]).get_name_and_arity() {
                                offset += 1;
                            } else {
                                return false;
                            }
                        }
                        (HeapCellValueTag::AttrVar | HeapCellValueTag::Var | HeapCellValueTag::StackVar) => {
                            offset += 1;
                        }
                        _ => {
                            return false;
                        }
                    );
                }
                &Instruction::GetPartialString(
                    Level::Shallow,
                    string,
                    RegType::Temp(t),
                    has_tail,
                ) => {
                    let cell = self.deref_register(t);

                    read_heap_cell!(cell,
                        (HeapCellValueTag::CStr, cstr) => {
                            if !has_tail && string != cstr {
                                return false;
                            }

                            offset += 1;
                        }
                        (HeapCellValueTag::Lis | HeapCellValueTag::PStrLoc) => {
                            offset += 1;
                        }
                        (HeapCellValueTag::Str, s) => {
                            let (name, arity) = cell_as_atom_cell!(self.machine_st.heap[s]).get_name_and_arity();

                            if name == atom!(".") && arity == 2 {
                                offset += 1;
                            } else {
                                return false;
                            }
                        }
                        (HeapCellValueTag::AttrVar | HeapCellValueTag::Var | HeapCellValueTag::StackVar) => {
                            offset += 1;
                        }
                        _ => {
                            return false;
                        }
                    );
                }
                Instruction::GetConstant(..)
                | Instruction::GetList(..)
                | Instruction::GetStructure(..)
                | Instruction::GetPartialString(..)
                | &Instruction::UnifyVoid(..)
                | &Instruction::UnifyConstant(..)
                | &Instruction::GetVariable(..)
                | &Instruction::GetValue(..)
                | &Instruction::UnifyVariable(..)
                | &Instruction::UnifyValue(..)
                | &Instruction::UnifyLocalValue(..) => {
                    offset += 1;
                }
                _ => {
                    break;
                }
            }
        }

        true
    }

    fn next_applicable_clause(&mut self, mut offset: usize) -> Option<usize> {
        while !self.next_clause_applicable(self.machine_st.p + offset + 1) {
            match &self.code[self.machine_st.p + offset] {
                &Instruction::DefaultRetryMeElse(o)
                | &Instruction::RetryMeElse(o)
                | &Instruction::DynamicElse(.., NextOrFail::Next(o))
                | &Instruction::DynamicInternalElse(.., NextOrFail::Next(o)) => offset += o,
                _ => {
                    return None;
                }
            }
        }

        Some(offset)
    }

    fn next_inner_applicable_clause(&mut self) -> Option<u32> {
        let mut inner_offset = 1u32;

        loop {
            match &self.code[self.machine_st.p] {
                Instruction::IndexingCode(indexing_lines) => {
                    match &indexing_lines[self.machine_st.oip as usize] {
                        IndexingLine::IndexedChoice(indexed_choice) => {
                            match &indexed_choice[(self.machine_st.iip + inner_offset) as usize] {
                                &IndexedChoiceInstruction::Retry(o)
                                | &IndexedChoiceInstruction::DefaultRetry(o) => {
                                    if self.next_clause_applicable(self.machine_st.p + o) {
                                        return Some(inner_offset);
                                    }

                                    inner_offset += 1;
                                }
                                &IndexedChoiceInstruction::Trust(o)
                                | &IndexedChoiceInstruction::DefaultTrust(o) => {
                                    return if self.next_clause_applicable(self.machine_st.p + o) {
                                        Some(inner_offset)
                                    } else {
                                        None
                                    };
                                }
                                _ => unreachable!(),
                            }
                        }
                        IndexingLine::DynamicIndexedChoice(indexed_choice) => {
                            let idx = (self.machine_st.iip + inner_offset) as usize;
                            let o = indexed_choice[idx];

                            if idx + 1 == indexed_choice.len() {
                                return if self.next_clause_applicable(self.machine_st.p + o) {
                                    Some(inner_offset)
                                } else {
                                    None
                                };
                            } else {
                                if self.next_clause_applicable(self.machine_st.p + o) {
                                    return Some(inner_offset);
                                }

                                inner_offset += 1;
                            }
                        }
                        _ => unreachable!(),
                    }
                }
                _ => unreachable!(),
            }
        }
    }

    #[inline(always)]
    pub(super) fn try_me_else(&mut self, offset: usize) {
        if let Some(offset) = self.next_applicable_clause(offset) {
            let n = self.machine_st.num_of_args;
            let b = self.machine_st.stack.allocate_or_frame(n);
            let or_frame = self.machine_st.stack.index_or_frame_mut(b);

            or_frame.prelude.num_cells = n;
            or_frame.prelude.e = self.machine_st.e;
            or_frame.prelude.cp = self.machine_st.cp;
            or_frame.prelude.b = self.machine_st.b;
            or_frame.prelude.bp = self.machine_st.p + offset;
            or_frame.prelude.boip = 0;
            or_frame.prelude.biip = 0;
            or_frame.prelude.tr = self.machine_st.tr;
            or_frame.prelude.h = self.machine_st.heap.len();
            or_frame.prelude.b0 = self.machine_st.b0;
            or_frame.prelude.attr_var_queue_len =
                self.machine_st.attr_var_init.attr_var_queue.len();

            self.machine_st.b = b;

            for i in 0..n {
                or_frame[i] = self.machine_st.registers[i + 1];
            }

            self.machine_st.hb = self.machine_st.heap.len();
        }

        self.machine_st.p += 1;
    }

    #[inline(always)]
    pub(super) fn indexed_try(&mut self, offset: usize) {
        if let Some(iip_offset) = self.next_inner_applicable_clause() {
            let n = self.machine_st.num_of_args;
            let b = self.machine_st.stack.allocate_or_frame(n);
            let or_frame = self.machine_st.stack.index_or_frame_mut(b);

            or_frame.prelude.num_cells = n;
            or_frame.prelude.e = self.machine_st.e;
            or_frame.prelude.cp = self.machine_st.cp;
            or_frame.prelude.b = self.machine_st.b;
            or_frame.prelude.bp = self.machine_st.p;
            or_frame.prelude.boip = self.machine_st.oip;
            or_frame.prelude.biip = self.machine_st.iip + iip_offset; // 1
            or_frame.prelude.tr = self.machine_st.tr;
            or_frame.prelude.h = self.machine_st.heap.len();
            or_frame.prelude.b0 = self.machine_st.b0;
            or_frame.prelude.attr_var_queue_len =
                self.machine_st.attr_var_init.attr_var_queue.len();

            self.machine_st.b = b;

            for i in 0..n {
                or_frame[i] = self.machine_st.registers[i + 1];
            }

            self.machine_st.hb = self.machine_st.heap.len();

            self.machine_st.oip = 0;
            self.machine_st.iip = 0;
        }

        self.machine_st.p += offset;
    }

    #[inline(always)]
    fn retry_me_else(&mut self, offset: usize) {
        let b = self.machine_st.b;
        let or_frame = self.machine_st.stack.index_or_frame_mut(b);
        let n = or_frame.prelude.num_cells;

        let old_tr = or_frame.prelude.tr;
        let curr_tr = self.machine_st.tr;

        for i in 0..n {
            self.machine_st.registers[i + 1] = or_frame[i];
        }

        self.unwind_trail(old_tr, curr_tr);

        if let Some(offset) = self.next_applicable_clause(offset) {
            let or_frame = self.machine_st.stack.index_or_frame_mut(b);

            self.machine_st.num_of_args = n;
            self.machine_st.e = or_frame.prelude.e;
            self.machine_st.cp = or_frame.prelude.cp;

            or_frame.prelude.bp = self.machine_st.p + offset;

            let target_h = or_frame.prelude.h;
            let attr_var_queue_len = or_frame.prelude.attr_var_queue_len;

            self.machine_st.tr = or_frame.prelude.tr;
            self.reset_attr_var_state(attr_var_queue_len);

            self.machine_st.hb = target_h;

            self.machine_st.trail.truncate(self.machine_st.tr);
            self.machine_st.heap.truncate(target_h);

            self.machine_st.p += 1;
        } else {
            self.trust_me_epilogue();
        }
    }

    #[inline(always)]
    fn retry(&mut self, offset: usize) {
        let b = self.machine_st.b;
        let or_frame = self.machine_st.stack.index_or_frame_mut(b);
        let n = or_frame.prelude.num_cells;

        let old_tr = or_frame.prelude.tr;
        let curr_tr = self.machine_st.tr;

        for i in 0..n {
            self.machine_st.registers[i + 1] = or_frame[i];
        }

        self.unwind_trail(old_tr, curr_tr);

        if let Some(iip_offset) = self.next_inner_applicable_clause() {
            let or_frame = self.machine_st.stack.index_or_frame_mut(b);

            self.machine_st.num_of_args = n;
            self.machine_st.e = or_frame.prelude.e;
            self.machine_st.cp = or_frame.prelude.cp;

            or_frame.prelude.biip += iip_offset;

            let target_h = or_frame.prelude.h;
            let attr_var_queue_len = or_frame.prelude.attr_var_queue_len;

            self.machine_st.tr = or_frame.prelude.tr;
            self.machine_st.trail.truncate(self.machine_st.tr);

            self.reset_attr_var_state(attr_var_queue_len);

            self.machine_st.hb = target_h;
            self.machine_st.p += offset;

            self.machine_st.heap.truncate(target_h);

            self.machine_st.oip = 0;
            self.machine_st.iip = 0;
        } else {
            self.trust_epilogue(offset);
        }
    }

    #[inline(always)]
    fn trust(&mut self, offset: usize) {
        let b = self.machine_st.b;
        let or_frame = self.machine_st.stack.index_or_frame(b);
        let n = or_frame.prelude.num_cells;

        let old_tr = or_frame.prelude.tr;
        let curr_tr = self.machine_st.tr;

        for i in 0..n {
            self.machine_st.registers[i + 1] = or_frame[i];
        }

        self.unwind_trail(old_tr, curr_tr);
        self.trust_epilogue(offset);
    }

    #[inline(always)]
    fn trust_epilogue(&mut self, offset: usize) {
        let b = self.machine_st.b;
        let or_frame = self.machine_st.stack.index_or_frame(b);
        let n = or_frame.prelude.num_cells;

        self.machine_st.num_of_args = n;
        self.machine_st.e = or_frame.prelude.e;
        self.machine_st.cp = or_frame.prelude.cp;

        let target_h = or_frame.prelude.h;

        self.machine_st.tr = or_frame.prelude.tr;
        self.machine_st.trail.truncate(self.machine_st.tr);

        self.machine_st.b = or_frame.prelude.b;

        self.reset_attr_var_state(or_frame.prelude.attr_var_queue_len);

        self.machine_st.hb = target_h;
        self.machine_st.p = self.machine_st.p + offset;

        self.machine_st.stack.truncate(b);
        self.machine_st.heap.truncate(target_h);

        self.machine_st.oip = 0;
        self.machine_st.iip = 0;
    }

    #[inline(always)]
    fn trust_me(&mut self) {
        let b = self.machine_st.b;
        let or_frame = self.machine_st.stack.index_or_frame(b);
        let n = or_frame.prelude.num_cells;

        for i in 0..n {
            self.machine_st.registers[i + 1] = or_frame[i];
        }

        let old_tr = or_frame.prelude.tr;
        let curr_tr = self.machine_st.tr;

        self.unwind_trail(old_tr, curr_tr);

        self.trust_me_epilogue();
    }

    #[inline(always)]
    fn trust_me_epilogue(&mut self) {
        let b = self.machine_st.b;
        let or_frame = self.machine_st.stack.index_or_frame(b);
        let n = or_frame.prelude.num_cells;

        self.machine_st.num_of_args = n;
        self.machine_st.e = or_frame.prelude.e;
        self.machine_st.cp = or_frame.prelude.cp;

        let target_h = or_frame.prelude.h;

        self.machine_st.tr = or_frame.prelude.tr;
        self.machine_st.b = or_frame.prelude.b;

        self.reset_attr_var_state(or_frame.prelude.attr_var_queue_len);

        self.machine_st.hb = target_h;
        self.machine_st.p += 1;

        self.machine_st.trail.truncate(self.machine_st.tr);
        self.machine_st.stack.truncate(b);
        self.machine_st.heap.truncate(target_h);
    }

    #[inline(always)]
    fn undefined_procedure(&mut self, name: Atom, arity: usize) -> CallResult {
        match self.machine_st.flags.unknown {
            Unknown::Error => Err(self.machine_st.throw_undefined_error(name, arity)),
            Unknown::Fail => {
                self.machine_st.fail = true;
                Ok(())
            }
            Unknown::Warn => {
                println!(
                    "warning: predicate {}/{} is undefined",
                    name.as_str(),
                    arity
                );
                self.machine_st.fail = true;
                Ok(())
            }
        }
    }

    #[inline(always)]
    fn try_call(&mut self, name: Atom, arity: usize, idx: IndexPtr) -> CallResult {
        let compiled_tl_index = idx.p() as usize;

        match idx.tag() {
            IndexPtrTag::DynamicUndefined => {
                self.machine_st.fail = true;
            }
            IndexPtrTag::Undefined => {
                return self.undefined_procedure(name, arity);
            }
            IndexPtrTag::DynamicIndex => {
                self.machine_st.dynamic_mode = FirstOrNext::First;
                self.machine_st.call_at_index(arity, compiled_tl_index);
            }
            IndexPtrTag::Index => {
                self.machine_st.call_at_index(arity, compiled_tl_index);
            }
        }

        Ok(())
    }

    #[inline(always)]
    fn try_execute(&mut self, name: Atom, arity: usize, idx: IndexPtr) -> CallResult {
        let compiled_tl_index = idx.p() as usize;

        match idx.tag() {
            IndexPtrTag::DynamicUndefined => {
                self.machine_st.fail = true;
            }
            IndexPtrTag::Undefined => {
                return self.undefined_procedure(name, arity);
            }
            IndexPtrTag::DynamicIndex => {
                self.machine_st.dynamic_mode = FirstOrNext::First;
                self.machine_st.execute_at_index(arity, compiled_tl_index);
            }
            IndexPtrTag::Index => self.machine_st.execute_at_index(arity, compiled_tl_index),
        }

        Ok(())
    }

    #[inline(always)]
    fn call_clause(&mut self, module_name: Atom, key: PredicateKey) -> CallResult {
        let (name, arity) = key;

        if module_name == atom!("user") {
            if let Some(idx) = self.indices.code_dir.get(&(name, arity)).cloned() {
                self.try_call(name, arity, idx.get())
            } else {
                Err(self.machine_st.throw_undefined_error(name, arity))
            }
        } else {
            if let Some(module) = self.indices.modules.get(&module_name) {
                if let Some(idx) = module.code_dir.get(&(name, arity)).cloned() {
                    self.try_call(name, arity, idx.get())
                } else {
                    self.undefined_procedure(name, arity)
                }
            } else {
                let stub = functor_stub(name, arity);
                let err = self
                    .machine_st
                    .existence_error(ExistenceError::QualifiedProcedure { module_name, name, arity });

                Err(self.machine_st.error_form(err, stub))
            }
        }
    }

    #[inline(always)]
    fn execute_clause(&mut self, module_name: Atom, key: PredicateKey) -> CallResult {
        let (name, arity) = key;

        if module_name == atom!("user") {
            if let Some(idx) = self.indices.code_dir.get(&(name, arity)).cloned() {
                self.try_execute(name, arity, idx.get())
            } else {
                self.undefined_procedure(name, arity)
            }
        } else {
            if let Some(module) = self.indices.modules.get(&module_name) {
                if let Some(idx) = module.code_dir.get(&(name, arity)).cloned() {
                    self.try_execute(name, arity, idx.get())
                } else {
                    self.undefined_procedure(name, arity)
                }
            } else {
                let stub = functor_stub(name, arity);
                let err = self
                    .machine_st
                    .existence_error(ExistenceError::QualifiedProcedure { module_name, name, arity });

                Err(self.machine_st.error_form(err, stub))
            }
        }
    }

    #[inline(always)]
    fn call_n(&mut self, module_name: Atom, arity: usize) -> CallResult {
        let key = self.machine_st.setup_call_n(arity)?;
        self.call_clause(module_name, key)
    }

    #[inline(always)]
    fn execute_n(&mut self, module_name: Atom, arity: usize) -> CallResult {
        let key = self.machine_st.setup_call_n(arity)?;
        self.execute_clause(module_name, key)
    }

    #[inline(always)]
    fn run_cleaners(&mut self) -> bool {
        use std::sync::Once;

        static CLEANER_INIT: Once = Once::new();

        static mut RCWH: usize = 0;
        static mut RCWOH: usize = 0;

        let (r_c_w_h, r_c_wo_h) = unsafe {
            CLEANER_INIT.call_once(|| {
                let r_c_w_h_atom = atom!("run_cleaners_with_handling");
                let r_c_wo_h_atom = atom!("run_cleaners_without_handling");
                let iso_ext = atom!("iso_ext");

                RCWH = self
                    .indices
                    .get_predicate_code_index(r_c_w_h_atom, 0, iso_ext)
                    .and_then(|item| item.local())
                    .unwrap();
                RCWOH = self
                    .indices
                    .get_predicate_code_index(r_c_wo_h_atom, 1, iso_ext)
                    .and_then(|item| item.local())
                    .unwrap();
            });

            (RCWH, RCWOH)
        };

        if let Some(&(_, b_cutoff, prev_block)) = self.machine_st.cont_pts.last() {
            if self.machine_st.b < b_cutoff {
                let (idx, arity) = if self.machine_st.effective_block() > prev_block {
                    (r_c_w_h, 0)
                } else {
                    self.machine_st.registers[1] =
                        fixnum_as_cell!(Fixnum::build_with(b_cutoff as i64));

                    (r_c_wo_h, 1)
                };

                self.machine_st.call_at_index(arity, idx);
                return true;
            }
        }

        false
    }

    pub(super) fn unwind_trail(&mut self, a1: usize, a2: usize) {
        // the sequence is reversed to respect the chronology of trail
        // additions now that deleted attributes can be undeleted by
        // backtracking.
        for i in (a1..a2).rev() {
            let h = self.machine_st.trail[i].get_value() as usize;

            match self.machine_st.trail[i].get_tag() {
                TrailEntryTag::TrailedHeapVar => {
                    self.machine_st.heap[h] = heap_loc_as_cell!(h);
                }
                TrailEntryTag::TrailedStackVar => {
                    self.machine_st.stack[h] = stack_loc_as_cell!(h);
                }
                TrailEntryTag::TrailedAttrVar => {
                    self.machine_st.heap[h] = attr_var_as_cell!(h);
                }
                TrailEntryTag::TrailedAttrVarListLink => {
                    let l = self.machine_st.trail[i + 1].get_value() as usize;

                    if l < self.machine_st.hb {
                        if h == l {
                            self.machine_st.heap[h] = heap_loc_as_cell!(h);
                        } else {
                            read_heap_cell!(self.machine_st.heap[l],
                                (HeapCellValueTag::Var) => {
                                    self.machine_st.heap[h] = list_loc_as_cell!(l);
                                }
                                _ => {
                                    self.machine_st.heap[h] = heap_loc_as_cell!(l);
                                }
                            );
                        }
                    } else {
                        self.machine_st.heap[h] = heap_loc_as_cell!(h);
                    }
                }
                TrailEntryTag::TrailedBlackboardEntry => {
                    let key = Atom::from(h as u64);

                    match self.indices.global_variables.get_mut(&key) {
                        Some((_, ref mut loc)) => *loc = None,
                        None => unreachable!(),
                    }
                }
                TrailEntryTag::TrailedBlackboardOffset => {
                    let key = Atom::from(h as u64);
                    let value_cell = HeapCellValue::from(u64::from(self.machine_st.trail[i + 1]));

                    match self.indices.global_variables.get_mut(&key) {
                        Some((_, ref mut loc)) => *loc = Some(value_cell),
                        None => unreachable!(),
                    }
                }
                TrailEntryTag::TrailedAttachedValue => {}
            }
        }
    }
}<|MERGE_RESOLUTION|>--- conflicted
+++ resolved
@@ -57,15 +57,12 @@
 use std::io::Read;
 use std::path::PathBuf;
 use std::sync::atomic::AtomicBool;
-<<<<<<< HEAD
 
 use self::config::MachineConfig;
 use self::parsed_results::*;
-=======
 use tokio::runtime::Runtime;
 use rand::rngs::StdRng;
 use rand::SeedableRng;
->>>>>>> 1e60eeef
 
 lazy_static! {
     pub static ref INTERRUPT: AtomicBool = AtomicBool::new(false);
