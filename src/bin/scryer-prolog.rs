--- conflicted
+++ resolved
@@ -1,10 +1,7 @@
 fn main() -> std::process::ExitCode {
     use scryer_prolog::*;
-<<<<<<< HEAD
     use scryer_prolog::atom_table::Atom;
-=======
     use std::sync::atomic::Ordering;
->>>>>>> 4077040d
 
     #[cfg(feature = "repl")]
     ctrlc::set_handler(move || {
